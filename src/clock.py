#!/usr/bin/python3

# A PyQt5 clock radio application.
# Main logic for connecting UI elements and control flow.

import json
import logging
import signal
import subprocess
from datetime import datetime, timedelta
from functools import partial

from PyQt5.QtCore import Qt, QTimer, QThread, pyqtSignal
from PyQt5.QtWidgets import QApplication

from src import apconfig, alarm_builder, GUIWidgets
from src.utils import rpi_utils, utils, debug_write


event_logger = logging.getLogger("eventLogger")


class Clock:
    """Wrapper class for the clock itself. Defines interactions between
    UI elements and backend logic.
    """

    def __init__(self, config_file, **kwargs):
        """Setup GUI windows and various configuration objects.
        params
            config_file (str): path of the configuration file to use.
            kwargs: additional command line parameters passed via main.py
        """
        # Read the alarm configuration file and initialize and alarmenv object
        self.config = apconfig.AlarmConfig(config_file)
        self.alarm_player = alarm_builder.AlarmBuilder(self.config)

        self.main_window = GUIWidgets.AlarmWindow()
        self.settings_window = GUIWidgets.SettingsWindow(self.config)
        self.media_window = GUIWidgets.MediaPlayerWindow()

        # Connect slots for media player window 
        self.media_window.button.clicked.connect(lambda event: self.alarm_player.media_play_thread.stop())
        self.alarm_player.media_play_thread.play_started_signal.connect(self.display_media_window)
        self.alarm_player.media_play_thread.play_finished_signal.connect(self.media_window.hide)

        self.radio = RadioStreamer(self.config["radio"])

        # Setup a QThread and QTimers for building and playing the alarm
        self.alarm_play_thread = AlarmWorker(self.alarm_player, task="play")
        self.alarm_play_thread.play_finished_signal.connect(self.finish_playing_alarm)

        self.alarm_timer = QTimer(self.main_window)
        self.alarm_timer.setSingleShot(True)
        self.alarm_timer.timeout.connect(self.play_alarm)

        self.alarm_build_thread = AlarmWorker(self.alarm_player, task="build")
        self.alarm_build_thread.build_finished_signal.connect(
            self.finish_building_alarm
        )

        self.alarm_build_timer = QTimer(self.main_window)
        self.alarm_build_timer.setSingleShot(True)
        self.alarm_build_timer.timeout.connect(self.build_alarm)

        # ... one more worker thread for building and playing an alarm from end to end
        self.build_and_play_thread = AlarmWorker(
            self.alarm_player, task="build_and_play"
        )
        self.build_and_play_thread.build_finished_signal.connect(
            self.finish_building_alarm
        )
        self.build_and_play_thread.play_finished_signal.connect(
            self.finish_playing_alarm
        )

        # Set debug signal handlers for custom debug signal and keyboard event
        signal.signal(signal.SIGUSR1, partial(debug_write.signal_handler, self.config))
        self.main_window.keyPressEvent = self.key_press_event

        if kwargs.get("fullscreen"):
            self.main_window.showFullScreen()

            # Hide mouse cursor unless in debug mode
            if not kwargs.get("debug"):
                self.main_window.setCursor(Qt.BlankCursor)
                self.settings_window.setCursor(Qt.BlankCursor)

        if kwargs.get("debug"):
            self.config["radio"]["enabled"] = False

            # Set special debug flags
            self.config["debug"] = {"DO_NOT_PLAY_ALARM": True}

            # Force enable brightness buttons
            self.config.rpi_brightness_write_access = True

    def setup(self):
        """Setup various button handlers as well as weather and train data polling
        for the main windows side bar.
        """
        self.setup_button_handlers()

        # Enable various plugin pollers if enabled in the config.
        # Note: plugins defined as instance variables to prevent
        # their pollers from being garbage collected.
        if self.config["plugins"]["openweathermap.org"]["enabled"]:
            from src.plugins import weather

            self.weather_plugin = weather.WeatherPlugin(self)
            self.weather_plugin.create_widgets()
            self.weather_plugin.setup_polling()

        if self.config["plugins"]["HSL"]["enabled"]:
            from src.plugins import trains

            self.train_plugin = trains.TrainPlugin(self)
            self.train_plugin.create_widgets()
            self.train_plugin.setup_polling()

        if self.config["plugins"]["DHT22"]["enabled"]:
            from src.plugins import dht22

            self.dht22_plugin = dht22.DHT22Plugin(self)
            self.dht22_plugin.create_widgets()
            self.dht22_plugin.setup_polling()

        # Set a higher row streches to the last used row to push elements
        # closer together
        nrows = self.main_window.right_plugin_grid.rowCount()
        self.main_window.right_plugin_grid.setRowStretch(nrows - 1, 1)

        # Setup settings window's checkbox initial values:
        tts_enabled = self.config["main"]["TTS"]
        self.settings_window.readaloud_checkbox.setChecked(tts_enabled)

        nightmode = self.config["main"]["nighttime"].get("enabled", False)
        self.settings_window.nightmode_checkbox.setChecked(nightmode)

        # Store nighttime range as datetimes to config.
        start_dt = utils.time_str_to_dt(self.config["main"]["nighttime"]["start"])
        end_dt = utils.time_str_to_dt(self.config["main"]["nighttime"]["end"])

        # Ensure start is before end
        if end_dt <= start_dt:
            end_dt = end_dt + timedelta(1)

        self.config["main"]["nighttime"].update(
            {"start_dt": start_dt, "end_dt": end_dt}
        )

        # Set a timer to update the range on next nighttime end
        self.nighttime_update_timer = QTimer(self.main_window)
        self.nighttime_update_timer.setSingleShot(True)
        self.nighttime_update_timer.timeout.connect(self._update_nighttime_range)

        DELAY_UNTIL_DAYTIME = int(
            (
                self.config["main"]["nighttime"]["end_dt"] - datetime.now()
            ).total_seconds()
        )
        self.nighttime_update_timer.start(DELAY_UNTIL_DAYTIME * 1000)

        alarm_brightness_enabled = self.config["main"]["full_brightness_on_alarm"]
        self.settings_window.alarm_brightness_checkbox.setChecked(
            alarm_brightness_enabled
        )

        # Set main window's alarm time display to currently active alarm time
        alarm_time = self.get_current_active_alarm()
        if alarm_time:
            self.main_window.alarm_time_lcd.display(alarm_time)

        self.screen_blank_timer = QTimer(self.main_window)
        self.screen_blank_timer.setSingleShot(True)
        self.screen_blank_timer.timeout.connect(
            self.blank_screen_and_hide_control_buttons
        )

        self.main_window.mouseReleaseEvent = self.on_release_event_handler

        # Set radio stations from config to the settings window options
        self.radio_streams = self.config["radio"]["urls"]
        self.settings_window.radio_station_combo_box.addItems(self.radio_streams.keys())

        # Ensure station set as default is set as current item
        default_station = self.config["radio"]["default"]
        self.settings_window.radio_station_combo_box.setCurrentText(default_station)

    def setup_button_handlers(self):
        """Setup button handlers for the main window and settings window."""
        # Setup references to main control buttons in both windows
        self.settings_button = self.main_window.control_buttons["Settings"]
        self.radio_button = self.main_window.control_buttons["Radio"]
        self.blank_button = self.main_window.control_buttons["Blank"]
        self.close_button = self.main_window.control_buttons["Close"]

        self.alarm_play_button = self.settings_window.control_buttons["Play Now"]
        window_button = self.settings_window.control_buttons["Toggle\nWindow"]
        brightness_button = self.settings_window.control_buttons["Toggle\nBrightness"]

        alarm_set_button = self.settings_window.numpad_buttons["set"]
        alarm_clear_button = self.settings_window.numpad_buttons["clear"]

        # Disable backlight manipulation buttons if the underlying system
        # files dont't exists (ie. not a Raspberry Pi) or no write access to them.
        if not self.config.rpi_brightness_write_access:
            event_logger.info(
                "System doesn't appear to be a Raspberry Pi, disabling brightness buttons."
            )

            self.blank_button.setEnabled(False)
            brightness_button.setEnabled(False)

        # Set button handlers for buttons requiring interactions between helper classes
        # ** main window buttons **
        self.settings_button.clicked.connect(self.open_settings_window)

        # Set the radio button as an on/off toggle
        self.radio_button.setCheckable(True)
        radio_play_slot = partial(self.play_radio, url=None)
        self.radio_button.clicked.connect(radio_play_slot)

        self.blank_button.clicked.connect(self.blank_screen_and_hide_control_buttons)
        self.close_button.clicked.connect(self.cleanup_and_exit)

        # ** settings window buttons **
        # Set brightness toggle button with a low brightness value read from the config file
        low_brightness = self.config["main"].get("low_brightness", 12)
        brightness_toggle_slot = partial(
            rpi_utils.toggle_display_backlight_brightness, low_brightness=low_brightness
        )
        brightness_button.clicked.connect(brightness_toggle_slot)

        self.alarm_play_button.clicked.connect(self.build_and_play_alarm)
        window_button.clicked.connect(self.toggle_display_mode)

        alarm_set_button.clicked.connect(self.set_alarm)
        alarm_clear_button.clicked.connect(self.clear_alarm)

        # Settings window checkbox callbacks
        self.settings_window.readaloud_checkbox.stateChanged.connect(
            lambda state: self.config.config["main"].update(
                {"TTS": state == Qt.CheckState.Checked}
            )
        )
        self.settings_window.nightmode_checkbox.stateChanged.connect(
            lambda state: self.config.config["main"]["nighttime"].update(
                {"enabled": state == Qt.CheckState.Checked}
            )
        )
        self.settings_window.alarm_brightness_checkbox.stateChanged.connect(
            lambda state: self.config.config["main"].update(
                {"full_brightness_on_alarm": state == Qt.CheckState.Checked}
            )
        )

        self.settings_window.volume_slider.valueChanged.connect(self.set_volume)
        # Set initial handle position and icon. Disable the slider if
        # couldn't get a meaningful volume level (ie. invalid card in configuration)
        try:
            volume_level = utils.get_volume(self.config["alsa"]["card"])
            self.set_volume(volume_level)
            self.settings_window.volume_slider.setValue(volume_level)
        except AttributeError as e:
            self.settings_window.volume_slider.setEnabled(False)
            self.set_volume(
                0
            )  # Sets icon to muted (as well as attempting to set PCM control to selected card)
            event_logger.warning(
                "Couldn't get volume level. Wrong card value in configuration? Disabling volume slider."
            )

    def open_settings_window(self):
        """Button callback - settings window. Open the settings window and
        clear any existing screen blanking timer.
        and dislpay the window.
        """
        self.screen_blank_timer.stop()
        self.settings_window.show()
        # Ensure the window is raised in top, useful when main window is fullscreened
        # and settings window is accidentally sent to the background
        getattr(self.settings_window, "raise")()
        self.settings_window.activateWindow()
        event_logger.debug("Settings window opened")

    def on_release_event_handler(self, event):
        """Event handler for touching the screen. Ensure screen is turned on.
        If and alarm is set, nightmode is enabled and it is currently nighttime,
        sets a short timer for blanking the screen.
        """
        # Get screen state before the event occured and set it as enabled.
        event_logger.debug("Activating display")
        old_screen_state = rpi_utils.get_and_set_screen_state("on")
        self.show_control_buttons()

        alarm_time = self.get_current_active_alarm()
        if alarm_time is None:
            return

        # Set screen blanking timeout if the screen was blank before the event
        # and it is currently nightime.
        if self._nightmode_active() and old_screen_state == "off":
            self.screen_blank_timer.start(3 * 1000)  # 3 second timer
            event_logger.info("Screen blank timer activated")

    def set_alarm(self):
        """Button callback - set alarm. Sets timers for alarm build and alarm play based
        on a valid value on settings window's alarm time widget. Updates main window's
        alarm label.
        On invalid time value sets an error message to error label.
        """
        time_str = self.settings_window.validate_alarm_input()
        if time_str:
            # Update displayed alarm time settings and main window
            self.main_window.alarm_time_lcd.display(time_str)
            self.settings_window.set_alarm_input_success_message_with_time(time_str)
            self.config["main"]["alarm_time"] = time_str

            # Set alarm play timer
            self.alarm_dt = utils.time_str_to_dt(time_str)
            alarm_wait_ms = (self.alarm_dt - datetime.now()).seconds * 1000

            event_logger.info("Setting alarm for %s", time_str)
            self.alarm_timer.start(alarm_wait_ms)

            # Setup alarm build time for 5 minutes earlier (given large enough timer)
            ALARM_BUILD_DELTA = 5 * 60 * 1000
            alarm_build_wait_ms = max(
                (0, alarm_wait_ms - ALARM_BUILD_DELTA)
            )  # 0 if not enough time

            alarm_build_dt = self.alarm_dt - timedelta(minutes=5)
            event_logger.info(
                "Setting alarm build for %s", alarm_build_dt.strftime("%H:%M")
            )
            self.alarm_build_timer.start(alarm_build_wait_ms)

            # Set screen brightness to low if nighttime and nigthmode enabled
            if self._nightmode_active():
                low_brightness = self.config["main"].get("low_brightness", 12)
                rpi_utils.set_display_backlight_brightness(low_brightness)

    def clear_alarm(self):
        """Button callback - clear alarm. Stop any running alarm timers and clears all
        alarm related labels.
        """
        self.alarm_timer.stop()
        self.alarm_build_timer.stop()
        event_logger.info("Alarm cleared")
        self.settings_window.clear_alarm()
        self.main_window.alarm_time_lcd.display("")
        self.config["main"]["alarm_time"] = ""

    def get_current_active_alarm(self):
        """Check for existing running alarm timers and return alarm time in HH:MM format."""
        active = self.alarm_timer.isActive()
        if active:
            return self.alarm_dt.strftime("%H:%M")

    def play_radio(self, url=None):
        """Button callback - play radio. Open or close the radio stream
        depending on the button's current state.
        Args:
            url (string): the url of the stream to play. If none, currently active
                stream from the settings window QComboBox is used.
        """
        button = self.main_window.control_buttons["Radio"]

        # If no stream url was passed, use currently active station from settings window
        # QComboBox
        if url is None:
            current_radio_station = (
                self.settings_window.radio_station_combo_box.currentText()
            )
            url = self.radio_streams[current_radio_station]

        else:
            # Look for station name from listed streams in stream config file
            current_radio_station = ""

            for name, stream_url in self.radio_streams.items():
                if stream_url == url:
                    current_radio_station = name
                    break

        # The radio button is a checkable (ie. a toggle): radio should start playing
        # when the button gets checked and stop when state changes to not checked.
        # (The state change occurs before this callback runs.)
        if button.isChecked():
            self.main_window._show_radio_play_indicator(current_radio_station)
            self.radio.play(url)
        else:
            self.main_window._hide_radio_play_indicator()
            self.radio.stop()

    def play_alarm(self):
        """Alarm timer callback: Play a previously built alarm.
        Clears alarm related labels from both windows.
        """
        # Update main display
        self.main_window.alarm_time_lcd.display("")
        self.enable_screen_and_show_control_buttons()
        rpi_utils.set_display_backlight_brightness(rpi_utils.HIGH_BRIGHTNESS)

        # Clear 'Alarm set for ...' label in the settings window
        self.settings_window.alarm_time_status_label.setText("")

        self.alarm_play_thread.start()

    def finish_playing_alarm(self):
        """Slot for finishing alarm play: re-enable the play button
        and, if enabled, starts a separated cvlc process for the radio stream.
        """
        self.alarm_play_button.setEnabled(True)

        if self.config["radio"]["enabled"]:
            # Toggle the radio button and pass the default stream
            # the radio player.
            self.main_window.control_buttons["Radio"].toggle()
            default_station = self.config["radio"]["default"]
            url = self.radio_streams[default_station]
            self.play_radio(url=url)

    def build_alarm(self):
        """Alarm build timer callback: start building an alarm and display
        loader icon.
        """
        self.main_window.waiting_spinner.start()
        self.alarm_build_thread.start()

    def finish_building_alarm(self):
        """Slot for finishing alarm build: stop the loading icon."""
        self.main_window.waiting_spinner.stop()

    def build_and_play_alarm(self):
        """Button callback - play alarm. Generate and play an alarm."""
        # Stop any playing radio stream
        if self.radio_button.isChecked():
            self.radio_button.click()

        self.alarm_play_button.setEnabled(False)
        self.main_window.waiting_spinner.start()
        self.build_and_play_thread.start()

    def display_media_window(self, data):
        """Slot for displaying a window for a wakeup song.
        Args:
            data (str): song name to display; emitted from the AlarmBuilder.
        """
        self.media_window.button.setText(data)
        self.media_window.show()

    def toggle_display_mode(self):
        """Button callback - toggle window. Change main window display mode between
        fullscreen and windowed depending on current its state.
        """
        if self.main_window.windowState() == Qt.WindowFullScreen:
            self.main_window.showNormal()
        else:
            self.main_window.showFullScreen()
            # Keep the settings window active to prevent main window from
            # burying it
            self.settings_window.activateWindow()

    def blank_screen_and_hide_control_buttons(self):
        """Button callback - blank screen. Turn off display backlight power and
        hide the main window's control buttons to prevent accidentally hitting
        them when the screen in blank.
        """
        event_logger.debug("Blanking display")
        rpi_utils.toggle_screen_state("off")
        self.hide_control_buttons()

    def enable_screen_and_show_control_buttons(self):
        """Turn on display backlight power and show the main window's control buttons."""
        event_logger.debug("Activating display")
        rpi_utils.toggle_screen_state("on")
        self.show_control_buttons()

    def hide_control_buttons(self):
        """Hide main window's bottom row buttons."""
        self.settings_button.hide()
        self.radio_button.hide()
        self.blank_button.hide()
        self.close_button.hide()

    def show_control_buttons(self):
        """Display main window's bottom row buttons."""
        self.settings_button.show()
        self.radio_button.show()
        self.blank_button.show()
        self.close_button.show()

    def set_volume(self, value):
        """Slider callback - set system volume level to match volume slider lever and
        update volume level icon.
        """
        utils.set_volume(
            self.config["alsa"]["card"], value
        )  # Sets the actual volume level

        if value == 0:
            mode = "muted"
        elif value <= 25:
            mode = "low"
        elif value <= 75:
            mode = "medium"
        else:
            mode = "high"

        icon = utils.get_volume_icon(mode)
        self.settings_window.volume_label.setPixmap(icon)

    def cleanup_and_exit(self):
        """Button callback - Exit application. Close any existing media streams and the
        application itself.
        """
        self.radio.stop()
        self.alarm_player.media_play_thread.stop()

        # Ensure display is on and at full brightness
        rpi_utils.toggle_screen_state("on")
        rpi_utils.set_display_backlight_brightness(rpi_utils.HIGH_BRIGHTNESS)
        QApplication.instance().quit()

    def _nightmode_active(self):
        """Helper function for checking if nightmode is enabled and it is currently nighttime."""
        nightmode = self.config["main"]["nighttime"].get("enabled")

        start_dt = self.config["main"]["nighttime"]["start_dt"]
        end_dt = self.config["main"]["nighttime"]["end_dt"]

        is_nighttime = start_dt <= datetime.now() <= end_dt
        return nightmode and is_nighttime

    def _update_nighttime_range(self):
        """Update nighttime date range: add 1 day to current
        config values.
        """
        start_dt = self.config["main"]["nighttime"]["start_dt"]
        end_dt = self.config["main"]["nighttime"]["end_dt"]

        # Ensure nighttime values are modified only once per day.
        # ie. do nothing if current start value is already in the future.
        if start_dt > datetime.now():
            return

        updated_start = start_dt + timedelta(1)
        updated_end = end_dt + timedelta(1)
        self.config["main"]["nighttime"]["start_dt"] = updated_start
        self.config["main"]["nighttime"]["end_dt"] = updated_end

        event_logger.info(
            "Next nighttime range set to %s => %s", updated_start, updated_end
        )

        # Reset the update timer to next nighttime end
        DELAY_UNTIL_DAYTIME = int((updated_end - datetime.now()).total_seconds())
        self.nighttime_update_timer.start(DELAY_UNTIL_DAYTIME * 1000)

    def key_press_event(self, event):
        """Custom keyboard event handler: run the debug signal handler when F2 is pressed."""
        if event.key() == Qt.Key_F2:
            debug_write.signal_handler(self.config)



class AlarmWorker(QThread):
    """QThread subclass for building and playing alarms in a separate thread."""
    play_finished_signal = pyqtSignal(int)
    build_finished_signal = pyqtSignal(int)

    def __init__(self, builder, *args, task):
        super().__init__()
        self.alarm_builder = builder
        self.task = task

    def _build(self):
        """Build and alarm."""
        event_logger.info("Building alarm")
        self.alarm_builder.build()

    def _play(self):
        """Play an existing alarm."""
<<<<<<< HEAD
        # Play unless explicitely ignored in config
        if not self.alarm_builder.config._get_debug_option("DO_NOT_PLAY_ALARM"):
            self.alarm_builder.play(AlarmWorker.audio)
=======
        if self.alarm_builder.config._get_debug_option("DO_NOT_PLAY_ALARM"):
            return

        self.alarm_builder.play()
>>>>>>> 13c79ecc

    def run(self):
        if self.task == "build":
            self._build()
            self.build_finished_signal.emit(1)
        elif self.task == "play":
            self._play()
            self.play_finished_signal.emit(1)
        elif self.task == "build_and_play":
            # Temporarily overwrite alarm_time in config to pass correct value to the greeting
            old = self.alarm_builder.config["main"]["alarm_time"]
            self.alarm_builder.config["main"]["alarm_time"] = datetime.now().strftime(
                "%H:%M"
            )
            self._build()
            self.alarm_builder.config["main"]["alarm_time"] = old

            self.build_finished_signal.emit(1)
            self._play()
            self.play_finished_signal.emit(1)


class RadioStreamer:
    """Helper class for playing a radio stream via cvlc."""

    def __init__(self, config):
        self.process = None
        self.config = config

    def is_playing(self):
        """Check if a radio stream is currently running."""
        return self.process is not None

    def play(self, url):
        """Open a radio stream as a child process. The stream will continue to run
        in the background.
        """
        args = self.config.get("args", "")
        cmd = "/usr/bin/cvlc {} {}".format(url, args)
        event_logger.info("Running %s", cmd)

        # Run the command via Popen directly to open the stream as an independent child
        # process. This way we do not wait for the stream to finish.
        # Output is captured (truncated) to file.
        with open("logs/radio.log", "w") as f:
            self.process = subprocess.Popen(
                cmd.split(), stdout=f, stderr=subprocess.STDOUT
            )

    def stop(self):
        """Terminate the running cvlc process."""
        try:
            self.process.terminate()
            self.process = None
        except AttributeError:
            return<|MERGE_RESOLUTION|>--- conflicted
+++ resolved
@@ -583,16 +583,10 @@
 
     def _play(self):
         """Play an existing alarm."""
-<<<<<<< HEAD
-        # Play unless explicitely ignored in config
-        if not self.alarm_builder.config._get_debug_option("DO_NOT_PLAY_ALARM"):
-            self.alarm_builder.play(AlarmWorker.audio)
-=======
         if self.alarm_builder.config._get_debug_option("DO_NOT_PLAY_ALARM"):
             return
 
         self.alarm_builder.play()
->>>>>>> 13c79ecc
 
     def run(self):
         if self.task == "build":
