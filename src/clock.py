--- conflicted
+++ resolved
@@ -35,22 +35,13 @@
             config_file (str): path of the configuration file to use.
             kwargs: additional command line parameters passed via main.py
         """
-<<<<<<< HEAD
-        self.main_window = GUIWidgets.AlarmWindow()
-        self.settings_window = GUIWidgets.SettingsWindow()
-        self.media_window = GUIWidgets.MediaPlayerWindow()
-
         # Read the alarm configuration file and initialize and alarmenv object
         self.config = apconfig.AlarmConfig(config_file)
-=======
-        # Read the alarm configuration file and initialize and alarmenv object
-        self.config = apconfig.AlarmConfig(config_file)
+        self.alarm_player = alarm_builder.AlarmBuilder(self.config)
 
         self.main_window = GUIWidgets.AlarmWindow()
         self.settings_window = GUIWidgets.SettingsWindow(self.config)
-
->>>>>>> e777e7f3
-        self.alarm_player = alarm_builder.AlarmBuilder(self.config)
+        self.media_window = GUIWidgets.MediaPlayerWindow()
 
         # Connect slots for media player window 
         self.media_window.button.clicked.connect(lambda event: self.alarm_player.media_play_thread.stop())
