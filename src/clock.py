--- conflicted
+++ resolved
@@ -471,13 +471,9 @@
 
     def _debug_signal_handler(self, sig, frame):
         """Dump current state to file."""
-<<<<<<< HEAD
         OUTPUT_FILE = "debug_info.txt"
-=======
-        OUTPUT_FILE = "debug_info.log"
         app = QApplication.instance()
 
->>>>>>> 79bd2aa9
         with open(OUTPUT_FILE, "w") as f:
             f.write("config file: {}\n".format(self.config.path_to_config))
             json.dump(self.config.config, f, indent=4)
