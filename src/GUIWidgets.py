--- conflicted
+++ resolved
@@ -65,14 +65,10 @@
             line_length=10.0, line_width=5.0,
             speed=1.0, color=(255, 20, 20)
         )
-<<<<<<< HEAD
         loader_indicator_grid.addWidget(loader_indicator)
         self.waiting_spinner.start()
         #self.waiting_spinner.hide()
 
-=======
-        loader_indicator_grid.addWidget(loader_indicator, alignment=Qt.AlignBottom)
->>>>>>> a0f0cf4f
 
         self.left_plugin_grid = QVBoxLayout()
         left_grid_container.addLayout(self.left_plugin_grid)
