--- conflicted
+++ resolved
@@ -74,11 +74,7 @@
             line_length=10,
             line_width=5,
             speed=1.0,
-<<<<<<< HEAD
-            color=(255, 20, 20),
-=======
             color=QColor(255, 20, 20)
->>>>>>> 5da8c234
         )
         loader_indicator_grid.addWidget(
             loader_indicator, alignment=Qt.AlignBottom | Qt.AlignLeft
