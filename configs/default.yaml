--- conflicted
+++ resolved
@@ -62,9 +62,5 @@
     refresh_interval: 30  # seconds 
 
   openweathermap.org:
-<<<<<<< HEAD
     enabled: false
-    refresh_interval: 1800
-=======
-    enabled: false
->>>>>>> a0f0cf4f
+    refresh_interval: 1800