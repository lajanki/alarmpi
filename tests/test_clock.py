import pytest
import os.path
import subprocess
from unittest.mock import patch, Mock
from datetime import datetime

from freezegun import freeze_time

<<<<<<< HEAD
from src import clock, apconfig, alarm_builder
=======
from src import clock, rpi_utils
>>>>>>> 5da8c234



PATH_TO_CONFIG = os.path.join(os.path.dirname(__file__), "test_alarm.yaml")


#### Clock


def create_clock():
    """Create a dummy Clock instance using test_alarm.yaml"""
    dummy_clock = clock.Clock(PATH_TO_CONFIG)
    dummy_clock.setup()
    return dummy_clock

@pytest.fixture(scope="class")
def dummy_clock():
    """Fixture for creating a Clock instance.
    Separate from create_clock to allow overriding the fixture in cases
    where a different configuration is required.
    """
    return create_clock()


class TestClockCase():
    """Test cases for logic functions for determining alarm time in Clock."""

    @patch("src.GUIWidgets.SettingsWindow.validate_alarm_input")
    @patch("PyQt5.QtWidgets.QLCDNumber.display")
    def test_set_alarm_updates_screen_and_sets_timers(self, mock_display, mock_validate_alarm_input, dummy_clock):
        """Does 'Set alarm' button start timers for alarm build and play and update
        main window and settings window labels?
        """
        mock_validate_alarm_input.return_value = "00:10"  # Mock validating a not-set alarm time
        dummy_clock.settings_window.numpad_buttons["set"].click()

        assert dummy_clock.alarm_timer.isActive()
        assert dummy_clock.alarm_build_timer.isActive()

        mock_display.assert_called_with("00:10")

        settings_window_value = dummy_clock.settings_window.alarm_time_status_label.text()
        assert settings_window_value == "Alarm set for 00:10"

        # Also check get_current_active_alarm returns a value
        active_alarm = dummy_clock.get_current_active_alarm()
        assert active_alarm is not None

    @patch("PyQt5.QtWidgets.QLCDNumber.display")
    def test_clear_alarm_clears_screen_and_stops_timers(self, mock_display, dummy_clock):
        """Does 'Clearm alarm' button stop timers for alarm build and play and clear
        main window and settings window labels?
        """
        dummy_clock.settings_window.numpad_buttons["clear"].click()
        assert not dummy_clock.alarm_timer.isActive()
        assert not dummy_clock.alarm_build_timer.isActive()

        mock_display.assert_called_with("")

        settings_window_value = dummy_clock.settings_window.alarm_time_status_label.text()
        assert settings_window_value == "Alarm cleared"

    @patch("PyQt5.QtWidgets.QLCDNumber.display")
    @patch("src.rpi_utils.set_display_backlight_brightness")
    def test_play_alarm_starts_alarm_play_thread(self, mock_set_display_backlight_brightness, mock_display, dummy_clock):
        """Does the timer slot function for playing the alarm set window brightness,
        clearn main window label and start the alarm play thread?
        """
        dummy_clock.alarm_play_thread.start = Mock()
        dummy_clock.enable_screen_and_show_control_buttons = Mock()

        dummy_clock.play_alarm()
        mock_display.assert_called_with("")
        mock_set_display_backlight_brightness.assert_called_with(255)
        dummy_clock.alarm_play_thread.start.assert_called()

    @patch("src.clock.Clock.play_radio")
    def test_finish_playing_alarm_starts_radio_if_enabled(self, mock_play_radio, dummy_clock):
        """Does the alarm finish callback call the radio thread when radio is enabled?"""
        dummy_clock.config["radio"]["enabled"] = True
        dummy_clock.main_window.control_buttons["Radio"] = Mock()

        dummy_clock.finish_playing_alarm()
        mock_play_radio.assert_called_with(url="www.example.com")

    def test_settings_window_keeps_previously_set_alarm(self, dummy_clock):
        """Does the settings window input label for set alarm time keep
        its value when the settings window is closed?
        """
        # Mock the actual window display calls
        dummy_clock.settings_window.show = Mock()
        dummy_clock.settings_window.close = Mock()
        dummy_clock.play_radio = Mock()

        dummy_clock.settings_window.set_alarm_input_time_label("07:16")
        dummy_clock.settings_button.click()

        # Test value when settings window is open
        label_time = dummy_clock.settings_window.input_alarm_time_label.text()
        assert label_time == "07:16"

        # Close the window and test the value again
        dummy_clock.settings_window.clear_labels_and_close()
        label_time = dummy_clock.settings_window.input_alarm_time_label.text()
        assert label_time == "07:16"

        # Simulate alarm play finish and test the value again
        dummy_clock.main_window.control_buttons["Radio"] = Mock()
        dummy_clock.finish_playing_alarm()
        label_time = dummy_clock.settings_window.input_alarm_time_label.text()
        assert label_time == "07:16"

    @patch("src.rpi_utils.set_display_backlight_brightness")
    @patch("src.rpi_utils._get_value")
    def test_brightness_toggle(self, mock_get_value, mock_set_brightness, dummy_clock):
        """Does the backlight toggle change brightness from low to high?"""
        mock_get_value.return_value = 12

        # Ensure the button is enabled before clicking it
        dummy_clock.settings_window.control_buttons["Toggle\nBrightness"].setEnabled(True)
        dummy_clock.settings_window.control_buttons["Toggle\nBrightness"].click()
        mock_set_brightness.assert_called_with(255)

        # Click again and check value is set back to low
        mock_get_value.return_value = 255
        dummy_clock.settings_window.control_buttons["Toggle\nBrightness"].click()
        mock_set_brightness.assert_called_with(12)

    def test_brightness_buttons_disabled_on_non_writable_configs(self):
        """Are the brightness buttons disabled when the undelying system configurations files
        are not writable?
        """
        # Since we want to intercept the AlarmConfig property rpi_brightness_write_access, create a
        # distinct Clock object separate from the fixture and force the value to False
        # before the button status is checked in setup()
        dummy_clock = create_clock()
        dummy_clock.config.rpi_brightness_write_access = False
        
        assert not dummy_clock.settings_window.control_buttons["Toggle\nBrightness"].isEnabled()
        assert not dummy_clock.main_window.control_buttons["Blank"].isEnabled()

    @pytest.mark.parametrize("time,is_active", [
        ("2021-07-30 09:00", False),
        ("2021-07-30 23:20", True),
        ("2021-07-30 00:32", False) # TODO: when initialized before start_dt, nighttime will be disabled
    ])
    def test_nighttime_hours(self, time, is_active):
        """Test nighttime range when Clock is created with different times with respect to
        nighttime start time.
        """
        # Create a new clock instance with the time specified and check nighttime range values
        with freeze_time(time):
            dummy_clock = create_clock()
            assert dummy_clock.config["main"]["nighttime"]["start_dt"] == datetime(2021, 7, 30, 22, 0)
            assert dummy_clock.config["main"]["nighttime"]["end_dt"] == datetime(2021, 7, 31, 7, 0)
            assert dummy_clock._nightmode_active() == is_active

    def test_nightime_update(self):
        """Test nighttime range update: is 1 day added to the range the first time the method is called?"""
        with freeze_time("2021-07-30 09:00"):
            dummy_clock = create_clock()

            # First call to _update_nighttime_range: is range incremented by 1 day?
            dummy_clock._update_nighttime_range()
            dummy_clock.config["main"]["nighttime"]["start_dt"] == datetime(2021, 7, 31, 22, 0)
            dummy_clock.config["main"]["nighttime"]["end_dt"] == datetime(2021, 8, 1, 7, 0)

            # Call again and assert range is not updated
            for _ in range(2):
                dummy_clock._update_nighttime_range()

            dummy_clock.config["main"]["nighttime"]["start_dt"] == datetime(2021, 7, 31, 22, 0)
            dummy_clock.config["main"]["nighttime"]["end_dt"] == datetime(2021, 8, 1, 7, 0)


#### AlarmWorker

class TestAlarmWorker():

    @freeze_time("2021-07-30 21:03")
    @patch("src.clock.AlarmWorker._play")
    def test_build_and_play_alarm_time_override(self, mock_play, capsys):
        """Does build_and_play task type temporarily override alarm_time in config
        with current time?
        """
        config = apconfig.AlarmConfig(PATH_TO_CONFIG)
        builder = alarm_builder.AlarmBuilder(config)
        builder.get_tts_client = Mock()

        worker = clock.AlarmWorker(builder, task="build_and_play")
        worker.run()
        assert builder.config["main"]["alarm_time"] == "07:02"

        # Check the overriden time is present in the output generated by the alarm build
        captured = capsys.readouterr()
        assert "09:03" in captured.out


#### RadioStreamer

@pytest.fixture
def dummy_radio():
    radio_args = {"args": "-playlist url", "url": ""}
    return clock.RadioStreamer(radio_args)

class TestRadioStreamerCase():
    """Test cases for RadioStreamer: does streaming radio work correctly?"""

    def test_radio_not_playing_on_empty_process(self, dummy_radio):
        """Does is_playing return False when the active process flag is not set?"""
        dummy_radio.process = None
        assert not dummy_radio.is_playing()

    def test_radio_is_playing_on_non_empty_process(self, dummy_radio):
        """Does is_playing return True when an active process flag is set?"""
        dummy_radio.process = True
        assert dummy_radio.is_playing()

    def test_stop_clears_active_process(self, dummy_radio):
        """Does stop clear the list of running processes?"""
        subprocess.Popen = Mock()
        dummy_radio.play("https://foo.bar")
        dummy_radio.stop()

        assert dummy_radio.process is None<|MERGE_RESOLUTION|>--- conflicted
+++ resolved
@@ -6,11 +6,7 @@
 
 from freezegun import freeze_time
 
-<<<<<<< HEAD
 from src import clock, apconfig, alarm_builder
-=======
-from src import clock, rpi_utils
->>>>>>> 5da8c234
 
 
 
